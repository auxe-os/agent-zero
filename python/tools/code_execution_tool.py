--- conflicted
+++ resolved
@@ -239,10 +239,6 @@
         # if not self.state:
         self.state = await self.prepare_state(session=session)
 
-<<<<<<< HEAD
-        
-        
-=======
         # Override timeouts if a dict is provided
         if timeouts:
             first_output_timeout = timeouts.get("first_output_timeout", first_output_timeout)
@@ -266,7 +262,6 @@
             re.compile(r"\?\s*$"),  # line ending with question mark
         ]
 
->>>>>>> bc980a21
         start_time = time.time()
         last_output_time = start_time
         full_output = ""
